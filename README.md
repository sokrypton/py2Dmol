# py2Dmol

[![Build status][github-actions-shield]][github-actions-link]
[![Coverage status][coverage-shield]][coverage-link]
[![Open in Colab][colab-shield]][colab-link]

<<<<<<< HEAD
A Python library for visualizing protein, DNA, and RNA structures in 2D, designed for use in Google Colab and Jupyter environments.
=======
<img width="322" height="349" alt="image" src="https://github.com/user-attachments/assets/5f043fa8-99d6-4988-aaa1-68d1bc48660b" />
<img width="462" height="349" alt="image" src="https://github.com/user-attachments/assets/3b52d584-1d7e-45cc-a620-77377f0a0c01" />
>>>>>>> 1c502cac

![image](https://github.com/user-attachments/assets/874213b7-67d0-4fc9-93ae-ea50160d1f8c)

## Installation
```bash
uv pip install py2Dmol
```

## Usage

Here are a few examples of how to use py2Dmol.

### Initializing the Viewer

You can initialize the viewer with several options:
```python
import py2Dmol

# Default viewer
viewer = py2Dmol.view()

# Customized viewer
viewer = py2Dmol.view(
    size=(600, 600),   # Set canvas size (width, height)
    color='chain',     # Set initial color mode
    shadow=True,       # Enable shadows by default
    outline=True,      # Enable outlines by default
    width=3.0,         # Set initial line width
    rotate=False       # Disable auto-rotation by default
)
```

### Loading a Structure from a PDB or CIF File

You can load a structure directly from a PDB or CIF file using the `from_pdb` method. This will automatically extract:
<<<<<<< HEAD

- **C-alpha atoms** for proteins
- **C4' atoms** for DNA and RNA
- **All heavy atoms** for ligands
=======
>>>>>>> 1c502cac

- C-alpha atoms for proteins
- C4' atoms for DNA and RNA
- All heavy atoms for ligands

If the file contains multiple models, they will be loaded as an animation.
```python
import py2Dmol
viewer = py2Dmol.view()
viewer.add_pdb('my_protein.pdb')
```

You can also specify which chains to display:
```python
viewer.add_pdb('my_protein.pdb', chains=['A', 'B'])
```

### Manually Adding Data

You can also add data to the viewer using the `add` method. This is useful for visualizing custom trajectories or molecular data.
```python
import numpy as np

def generate_alpha_helix_on_superhelix(n_residues=50, super_radius=0, super_turns=0):
    """
    Generate alpha helix wrapped around a cylinder (superhelix).
    
    Parameters:
    - n_residues: number of residues
    - super_radius: radius of the superhelix (0 = straight helix)
    - super_turns: number of superhelical turns
    """
    coords = []
    helix_radius = 2.3  # Å from helix axis to CA
    rise_per_residue = 1.5  # Å along helix axis
    rotation_per_residue = 100 * np.pi / 180  # 100 degrees
    
    helix_length = (n_residues - 1) * rise_per_residue
    
    for i in range(n_residues):
        # Alpha helix coordinates
        helix_angle = i * rotation_per_residue
        local_x = helix_radius * np.cos(helix_angle)
        local_y = helix_radius * np.sin(helix_angle)
        z = i * rise_per_residue
        
        if super_radius == 0:
            # Straight helix
            x, y = local_x, local_y
        else:
            # Wrap around superhelix
            super_angle = (z / helix_length) * 2 * np.pi * super_turns
            
            # Transform: local helix coordinates → superhelix
            x = (super_radius + local_x) * np.cos(super_angle) - local_y * np.sin(super_angle)
            y = (super_radius + local_x) * np.sin(super_angle) + local_y * np.cos(super_angle)
        
        coords.append([x, y, z])
    
    return np.array(coords)

# Create initial straight helix
coords = generate_alpha_helix_on_superhelix(100, super_radius=0, super_turns=0)
plddts = np.linspace(50, 95, 100)
chains = ['A'] * 100
atom_types = ['P'] * 100

# Display
viewer = py2Dmol.view()

# Animate: gradually add superhelical twist
# Wrapping around a larger cylinder with increasing turns
for frame in range(1, 21):
    super_radius = 10.0  # Radius of the "pole"
    super_turns = frame * 0.075  # Gradually increase from 0 to 1.5 turns
    twisted_coords = generate_alpha_helix_on_superhelix(
        100, super_radius=super_radius, super_turns=super_turns
    )
    viewer.add(twisted_coords, plddts, chains, atom_types)
```

### Mixed Structure Example

You can create custom visualizations with multiple molecule types:
```python
import numpy as np

def generate_alpha_helix(n_residues, offset=np.array([0, 0, 0])):
    """Generate ideal alpha helix (CA-CA ~3.8 Å)."""
    coords = []
    radius = 2.3
    rise_per_residue = 1.5
    rotation_per_residue = 100 * np.pi / 180
    
    for i in range(n_residues):
        angle = i * rotation_per_residue
        x = radius * np.cos(angle) + offset[0]
        y = radius * np.sin(angle) + offset[1]
        z = i * rise_per_residue + offset[2]
        coords.append([x, y, z])
    return np.array(coords)

def generate_dna_strand(n_bases, offset=np.array([0, 0, 0])):
    """Generate B-DNA backbone (C4'-C4' ~7.0 Å)."""
    coords = []
    radius = 10.0  # Distance from helix axis to C4'
    rise_per_base = 3.4  # B-DNA rise
    rotation_per_base = 36 * np.pi / 180  # 10 bases per turn
    
    for i in range(n_bases):
        angle = i * rotation_per_base
        x = radius * np.cos(angle) + offset[0]
        y = radius * np.sin(angle) + offset[1]
        z = i * rise_per_base + offset[2]
        coords.append([x, y, z])
    return np.array(coords)

def generate_benzene_ring(center):
    """Generate benzene-like small molecule (C-C 1.4 Å)."""
    coords = []
    bond_length = 1.4
    for i in range(6):
        angle = i * np.pi / 3  # 60 degrees between carbons
        x = center[0] + bond_length * np.cos(angle)
        y = center[1] + bond_length * np.sin(angle)
        z = center[2]
        coords.append([x, y, z])
    return np.array(coords)

# Create protein helix
protein_coords = generate_alpha_helix(50, offset=np.array([15, 0, 0]))
protein_plddts = np.full(50, 90.0)
protein_chains = ['A'] * 50
protein_types = ['P'] * 50

# Create DNA strand
dna_coords = generate_dna_strand(30, offset=np.array([-15, 0, 0]))
dna_plddts = np.full(30, 85.0)
dna_chains = ['B'] * 30
dna_types = ['D'] * 30

# Add a small molecule ligand
ligand_coords = generate_benzene_ring(center=np.array([0, 0, 40]))
ligand_plddts = np.full(6, 70.0)
ligand_chains = ['L'] * 6
ligand_types = ['L'] * 6

# Combine all components
all_coords = np.vstack([protein_coords, dna_coords, ligand_coords])
all_plddts = np.concatenate([protein_plddts, ligand_plddts, ligand_plddts])
all_chains = protein_chains + dna_chains + ligand_chains
all_types = protein_types + dna_types + ligand_types

viewer = py2Dmol.view(
    color='chain', 
    size=(600, 600), 
    width=2.5, 
    outline=False
)
viewer.add(all_coords, all_plddts, all_chains, all_types)
```

## Atom Types and Representative Atoms

| Molecule Type | Atom Type Code | Representative Atom | Purpose |
|---------------|----------------|---------------------|---------|
| Protein | P | CA (C-alpha) | Backbone trace |
| DNA | D | C4' (sugar carbon) | Backbone trace |
| RNA | R | C4' (sugar carbon) | Backbone trace |
| Ligand | L | All heavy atoms | Full structure |

## Distance Thresholds

The viewer uses different distance thresholds for creating bonds:

- Protein (CA-CA): 5.0 Å
- DNA/RNA (C4'-C4'): 7.5 Å
- Ligand bonds: 2.0 Å

These thresholds are optimized for their respective molecular structures and ensure proper connectivity visualization.

## Chains

Chains are automatically extracted from the PDB or CIF file. When loading a structure, you can choose to display all chains or specify a subset of chains to visualize.

## Color Modes

The viewer supports multiple coloring schemes:

- **auto** (default): Automatically chooses 'chain' if multiple chains are present, otherwise 'rainbow'.
- **rainbow**: Colors atoms sequentially from N-terminus to C-terminus (or 5' to 3' for nucleic acids)
- **plddt**: Colors based on B-factor/pLDDT scores (useful for AlphaFold predictions)
- **chain**: Each chain receives a distinct color
```python
# Use pLDDT coloring
viewer = py2Dmol.view(color='plddt')
viewer.add_pdb('alphafold_prediction.pdb')

# Use chain coloring
viewer = py2Dmol.view(color='chain')
viewer.add_pdb('multi_chain_complex.pdb')
```

## Features

- Interactive 3D-style visualization with rotation and zoom
- Animation support for trajectories and multiple models
- Automatic structure detection for proteins, DNA, and RNA
- Multiple color schemes (auto, rainbow, pLDDT, chain)
- Ligand visualization with automatic bond detection
- Toggleable effects for depth perception (shadow, outline)
- Adjustable line width
- Real-time auto-rotation (toggleable)
- Trajectory management for comparing multiple simulations

## Supported File Formats

- PDB (.pdb)
- mmCIF (.cif)

Both formats support multi-model files for animation playback.

## Examples

### Comparing Multiple Trajectories
```python
# Load first trajectory
viewer = py2Dmol.view()
viewer.add_pdb('simulation1.pdb')

# Start a new trajectory
viewer.add_pdb('simulation2.pdb', new_traj=True)

# Use the dropdown to switch between trajectories
```

## Requirements

- Python 3.6+
- NumPy
- gemmi (for PDB/CIF parsing)
- IPython (for display in notebooks)

[github-actions-shield]: https://github.com/maraxen/py2Dmol/actions/workflows/ci.yml/badge.svg
[github-actions-link]: https://github.com/maraxen/py2Dmol/actions/workflows/ci.yml
[coverage-shield]: https://codecov.io/gh/maraxen/py2Dmol/branch/main/graph/badge.svg
[coverage-link]: https://codecov.io/gh/maraxen/py2Dmol
[colab-shield]: https://colab.research.google.com/assets/colab-badge.svg
[colab-link]: https://colab.research.google.com/github/maraxen/py2Dmol/blob/main/example/example.ipynb<|MERGE_RESOLUTION|>--- conflicted
+++ resolved
@@ -4,16 +4,13 @@
 [![Coverage status][coverage-shield]][coverage-link]
 [![Open in Colab][colab-shield]][colab-link]
 
-<<<<<<< HEAD
 A Python library for visualizing protein, DNA, and RNA structures in 2D, designed for use in Google Colab and Jupyter environments.
-=======
-<img width="322" height="349" alt="image" src="https://github.com/user-attachments/assets/5f043fa8-99d6-4988-aaa1-68d1bc48660b" />
-<img width="462" height="349" alt="image" src="https://github.com/user-attachments/assets/3b52d584-1d7e-45cc-a620-77377f0a0c01" />
->>>>>>> 1c502cac
-
-![image](https://github.com/user-attachments/assets/874213b7-67d0-4fc9-93ae-ea50160d1f8c)
+
+![image](https://github.com/user-attachments/assets/5f043fa8-99d6-4988-aaa1-68d1bc48660b)
+![image](https://github.com/user-attachments/assets/3b52d584-1d7e-45cc-a620-77377f0a0c01)
 
 ## Installation
+
 ```bash
 uv pip install py2Dmol
 ```
@@ -25,6 +22,7 @@
 ### Initializing the Viewer
 
 You can initialize the viewer with several options:
+
 ```python
 import py2Dmol
 
@@ -45,19 +43,13 @@
 ### Loading a Structure from a PDB or CIF File
 
 You can load a structure directly from a PDB or CIF file using the `from_pdb` method. This will automatically extract:
-<<<<<<< HEAD
 
 - **C-alpha atoms** for proteins
 - **C4' atoms** for DNA and RNA
 - **All heavy atoms** for ligands
-=======
->>>>>>> 1c502cac
-
-- C-alpha atoms for proteins
-- C4' atoms for DNA and RNA
-- All heavy atoms for ligands
 
 If the file contains multiple models, they will be loaded as an animation.
+
 ```python
 import py2Dmol
 viewer = py2Dmol.view()
@@ -65,6 +57,7 @@
 ```
 
 You can also specify which chains to display:
+
 ```python
 viewer.add_pdb('my_protein.pdb', chains=['A', 'B'])
 ```
@@ -72,6 +65,7 @@
 ### Manually Adding Data
 
 You can also add data to the viewer using the `add` method. This is useful for visualizing custom trajectories or molecular data.
+
 ```python
 import numpy as np
 
@@ -136,6 +130,7 @@
 ### Mixed Structure Example
 
 You can create custom visualizations with multiple molecule types:
+
 ```python
 import numpy as np
 
@@ -245,6 +240,7 @@
 - **rainbow**: Colors atoms sequentially from N-terminus to C-terminus (or 5' to 3' for nucleic acids)
 - **plddt**: Colors based on B-factor/pLDDT scores (useful for AlphaFold predictions)
 - **chain**: Each chain receives a distinct color
+
 ```python
 # Use pLDDT coloring
 viewer = py2Dmol.view(color='plddt')
@@ -277,6 +273,7 @@
 ## Examples
 
 ### Comparing Multiple Trajectories
+
 ```python
 # Load first trajectory
 viewer = py2Dmol.view()
